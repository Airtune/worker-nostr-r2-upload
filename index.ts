import {
  type Event,
  type EventTemplate,
  type HandlerContext,
  type MatchHandler,
  type ModuleWorkerContext,
  type R2Object,
  bytesToHex,
  finishEvent,
  getBlankEvent,
  nip26,
  nip98,
  router,
  validateEvent,
  verifySignature
} from './deps.ts'
import type { WorkerEnv } from "./worker_env.d.ts";

const hexKeyPattern = /^[0-9A-Fa-f]{64}$/;

type Role = "admin" | "user" | "banned";

/** NIP-94 File Metadata Event */
type FileMetadataEvent = Event & { kind: 1063 };

/**
<<<<<<< HEAD
 * Return a verified nostr event from a request `Authorization` header.
 * Use the same authorization scheme as NIP-98 but the value of the token is a base64 encoded `event 1063`
 * event whose `url` tag of the event MUST match the `request.url`.
=======
 * File Metadata Event (kind 1063) is base64 encoded as the authorization header.
>>>>>>> cc80bc0d
 * 
 * @returns Either a validated `kind 1063` event, or a object containing an error message.
 */
async function get_file_metadata_event(request: Request): Promise<FileMetadataEvent | { error: string }> {
  try {
    const token = request.headers.get('Authorization')
    if (!token) return { error: 'missing Authorization header' }
<<<<<<< HEAD
    return { error: "TODO" }    
=======
    const event: Event = (await nip98.unpackEventFromToken(token)) as Event;

    if (validateEvent(event) && event.kind === 1063 && verifySignature(event)) {
      return event as FileMetadataEvent;
    } else {
      return { error: 'Invalid nostr event.'}
    }
    
>>>>>>> cc80bc0d
  } catch (error) {
    console.debug('Authentication failed for File Metadata Event (kind 1063)', error)
    if (error instanceof Error) {
      return { error: error.message }
    } else {
      return { error: error.toString() }
    }
  }
}

/**
 * Context for route handlers.
 */
type Context = {
  /** The bindings assigned to the Worker. */
  env: WorkerEnv
  /** The module worked context provider useful method. */
  workerContext: ModuleWorkerContext
}

/**
 * Context for authenticated route handlers. 
 */
type AuthContext = Context & {
  /** Verified `kind 1063` event from the request Authorization header. */
  fileMetadataEvent: FileMetadataEvent
  
  /** Details about the authenticated user. */
  user: {
    /** The user pubkey, same as `fileMetadataEvent.pubkey` */
    pubkey: string
    /** The user's role (as retrieved with `BANBOORU_PUBKEY_ROLE_KV.get(userId)` */
    role: Role | undefined
  }
}

/**
 * Authentication middleware. Requires a NIP-94 Authorization header. 
 */
function auth(next: MatchHandler<AuthContext>): MatchHandler<Context> {
  return async (request: Request, ctx: HandlerContext<Context>, params: Record<string, string>) => {
    const fileMetadataEvent: FileMetadataEvent | { error: string } = await get_file_metadata_event(request);
    if ("error" in fileMetadataEvent) {
      return new Response(`Unauthorized: ${fileMetadataEvent.error}`, { status: 401 });
    } else {
      return next(request, Object.assign(ctx, {
        fileMetadataEvent,
        user: {
          pubkey: fileMetadataEvent.pubkey,
          role: await ctx.env.BANBOORU_PUBKEY_ROLE_KV.get(fileMetadataEvent.pubkey) as Role | undefined
        }
      }), params)
    }
  }
}

/**
 * Handle extracting metadata from object and sending the `kind 1063` event.
 * 
 * @param request The request used to create the object.
 * @param object The object itself.
 * @param env The worker environment.
 */
async function handleMetadada(baseUrl: string, object: R2Object, env: WorkerEnv): Promise<void> {
  if(!object.checksums.sha256) {
    throw new Error("Failed to build file metadata: missing sha256 checksum.")
  }
  const fileMetadataEvent: EventTemplate<1063> = getBlankEvent(1063) // 1063 is NIP-94 event kind for file metadata
  fileMetadataEvent.tags.push(['url', `${baseUrl}/${object.key}`])
  fileMetadataEvent.tags.push(['m', object.httpMetadata.contentType || 'application/octet-stream'])
  fileMetadataEvent.tags.push(['x',  bytesToHex(new Uint8Array(object.checksums.sha256))])
  fileMetadataEvent.tags.push(['size', object.size.toString()])
  // TODO dim (image dimensions) requires reading image header bytes
  // TODO i (torrent infohash) and magnet (Magnet URI)- requires generating a .torrent file (which could be stored in the bucket too)
  // TODO blurhash - requires rendering the image
  const signedEvent = finishEvent(fileMetadataEvent, env.PRIVATE_KEY)
  await env.BANBOORU_BUCKET.put(`${object.key}.metadata.json`, JSON.stringify(signedEvent))

  // TODO Send `kind 1063` event to nostr relay(s)

  return
}

/**
 * Restricted access middleware. Requires a known public key with one of the specific `roles` from a base64 encoded File Metadata Event in the Authorization header.
 */
function restricted(roles: Role[], next: MatchHandler<AuthContext>): MatchHandler<Context> {
  return auth((request: Request, ctx: HandlerContext<AuthContext>, params: Record<string, string>) => {
    if(ctx.user.role && roles.includes(ctx.user.role)) {
      return next(request, ctx, params)
    } else {
      return new Response("Forbidden.", { status: 403 });
    }
  })
}

/**
 * Returns whether a specific user is the publisher of a nostr event.
 */
function isPublisher(pubkey: string, event: Event): boolean {
  return event.pubkey === pubkey;
}

/**
 * Returns whether a specific user delegated signature of a nostr event.
 */
function isDelegator(pubkey: string, event: Event): boolean {
  try {
    return nip26.getDelegator(event) === pubkey;
  } catch (error) {
    console.log('Failed to get NIP-26 delegator from event', event, error)
    return false
  }
}

const handler = router<Context>({
  'HEAD@/file/:hash': async function getFile(_req, { env }, params) {
    if(!params.hash.match(hexKeyPattern)) return new Response(`Not Found: invalid SHA256 hash '${params.hash}'`, { status: 404 });

    const object = await env.BANBOORU_BUCKET.head(params.hash);
    if (object === null) return new Response("Not Found", { status: 404 });
    
    const headers = new Headers();
    object.writeHttpMetadata(headers);
    headers.set("etag", object.httpEtag);
    return new Response(null, { headers });
  },
  'GET@/file/:hash': async function getFile(_req, { env }, params) {
    if(!params.hash.match(hexKeyPattern)) return new Response(`Not Found: invalid SHA256 hash '${params.hash}'`, { status: 404 });

    const object = await env.BANBOORU_BUCKET.get(params.hash);
    if (object === null) return new Response("Not Found", { status: 404 });
    
    const headers = new Headers();
    object.writeHttpMetadata(headers);
    headers.set("etag", object.httpEtag);
    return new Response(object.body, { headers });
  },
  'PUT@/file/:hash': restricted(["admin", "user"], async function putFile(request, { env, fileMetadataEvent, workerContext }, params) {
    if(!params.hash.match(hexKeyPattern)) return new Response(`Invalid SHA256 hash: ${params.hash}`, { status: 400 });
    if(!request.body) return new Response("Missing body", { status: 400 });

    // We expect the SHA256 hash from the URL to match the one of the event in the Authorization header.
    const sha256Tag = fileMetadataEvent.tags.find((t: string[]) => t[0] === 'x');
    if (sha256Tag && typeof(sha256Tag[1]) === 'string' && sha256Tag[1].toUpperCase() !== params.hash.toUpperCase()) {
      return new Response(`Mismatch between event SHA256 hash (${sha256Tag[1]}) and url path SHA256 hash (${params.hash})`, { status: 400 });
    }
    try {
      if(await env.BANBOORU_BUCKET.head(params.hash)) {
        return new Response("Conflict", { status: 409 })
      }
      const object = await env.BANBOORU_BUCKET.put(params.hash, request.body, {
        // See https://developers.cloudflare.com/r2/api/workers/workers-api-reference/#r2putoptions
        // R2 will check the received data SHA-256 hash to confirm received object integrity and will fail if it does not.
        sha256: params.hash, // We expect the SHA256 hash from the URL to match the one of the request body (ie. the uploaded file).
        httpMetadata: {
          contentType: request.headers.get('content-type') || undefined,
          cacheControl: 'public, max-age=31536000, immutable' // let's client cache this for a year
        }
      });
      if (!object) {
        if(sha256Tag && sha256Tag[1]) { // The user signed the hash as part of the event. 
          return new Response(`Unauthorized: Invalid nostr event, SHA256 hash does not match file`, { status: 401 });
        } else {
          return new Response("Bad Request", { status: 400 })
        }
      }

      // Handle metadata without blocking the response.
      workerContext.waitUntil(handleMetadada(
        `https://${request.headers.get('host')}`,
          object,
          env
        ))

      return new Response(null, { status: 204 }) // Success response with no content.
    } catch (error) {
      console.log("Object PUT failed", error)
      return new Response('Server error', { status: 500 });
    }
  }),
  'DELETE@/file/:hash': restricted(["admin", "user"], async function deleteFile(_, { env, user }, params) {
    if(!params.hash.match(hexKeyPattern)) return new Response(`Invalid SHA256 hash: ${params.hash}`, { status: 400 });

    try {
      // Check that the file exists.
      const object = await env.BANBOORU_BUCKET.get(params.hash)
      if(!object) return new Response("Not Found", { status: 404 })

      // Retrieve the stored `kind 1063` event with the file metadata.
      const fileMetadataObject = await env.BANBOORU_BUCKET.get(`${params.hash}.metadata.json`)
      const fileMetadata: Event | null = fileMetadataObject ? (await fileMetadataObject.json()) as FileMetadataEvent : null
  
      // Either the user is admin, or the user signed the `kind 1063` event (possibly delegating the signature).
      if (user.role == 'admin' || (fileMetadata && (isPublisher(user.pubkey, fileMetadata) || isDelegator(user.pubkey, fileMetadata)))) {
          await Promise.all([
            env.BANBOORU_BUCKET.delete(params.hash),
            env.BANBOORU_BUCKET.delete(`${params.hash}.metadata.json`)
          ])
  
          // TODO Send delete nostr event to rely(s)

          return new Response(null, { status: 204 }) // Success response with no content.
        
      } else {
        return new Response("Forbidden.", { status: 403 });
      }
    } catch (error) {
      console.error("Object DEL failed", error);
      return new Response('Server error', { status: 500 });
    } 
  })
})

export default {
  fetch(request: Request, env: WorkerEnv, workerContext: ModuleWorkerContext) {
    // Faking ConnInfo localAddr and remoteAddr expected by rutt that we won't actually use.
    const localAddr = {
      transport: 'tcp' as const,
      hostname: request.headers.get('CF-Worker') || '',
      port: -1,
    }
    const remoteAddr = {
      transport: 'tcp' as const,
      hostname: request.headers.get('CF-Connecting-IP') || '',
      port: -1
    }
    
    return handler(request, { env, workerContext, localAddr, remoteAddr })
  }
};<|MERGE_RESOLUTION|>--- conflicted
+++ resolved
@@ -24,13 +24,7 @@
 type FileMetadataEvent = Event & { kind: 1063 };
 
 /**
-<<<<<<< HEAD
- * Return a verified nostr event from a request `Authorization` header.
- * Use the same authorization scheme as NIP-98 but the value of the token is a base64 encoded `event 1063`
- * event whose `url` tag of the event MUST match the `request.url`.
-=======
  * File Metadata Event (kind 1063) is base64 encoded as the authorization header.
->>>>>>> cc80bc0d
  * 
  * @returns Either a validated `kind 1063` event, or a object containing an error message.
  */
@@ -38,9 +32,6 @@
   try {
     const token = request.headers.get('Authorization')
     if (!token) return { error: 'missing Authorization header' }
-<<<<<<< HEAD
-    return { error: "TODO" }    
-=======
     const event: Event = (await nip98.unpackEventFromToken(token)) as Event;
 
     if (validateEvent(event) && event.kind === 1063 && verifySignature(event)) {
@@ -49,7 +40,6 @@
       return { error: 'Invalid nostr event.'}
     }
     
->>>>>>> cc80bc0d
   } catch (error) {
     console.debug('Authentication failed for File Metadata Event (kind 1063)', error)
     if (error instanceof Error) {
@@ -104,33 +94,6 @@
       }), params)
     }
   }
-}
-
-/**
- * Handle extracting metadata from object and sending the `kind 1063` event.
- * 
- * @param request The request used to create the object.
- * @param object The object itself.
- * @param env The worker environment.
- */
-async function handleMetadada(baseUrl: string, object: R2Object, env: WorkerEnv): Promise<void> {
-  if(!object.checksums.sha256) {
-    throw new Error("Failed to build file metadata: missing sha256 checksum.")
-  }
-  const fileMetadataEvent: EventTemplate<1063> = getBlankEvent(1063) // 1063 is NIP-94 event kind for file metadata
-  fileMetadataEvent.tags.push(['url', `${baseUrl}/${object.key}`])
-  fileMetadataEvent.tags.push(['m', object.httpMetadata.contentType || 'application/octet-stream'])
-  fileMetadataEvent.tags.push(['x',  bytesToHex(new Uint8Array(object.checksums.sha256))])
-  fileMetadataEvent.tags.push(['size', object.size.toString()])
-  // TODO dim (image dimensions) requires reading image header bytes
-  // TODO i (torrent infohash) and magnet (Magnet URI)- requires generating a .torrent file (which could be stored in the bucket too)
-  // TODO blurhash - requires rendering the image
-  const signedEvent = finishEvent(fileMetadataEvent, env.PRIVATE_KEY)
-  await env.BANBOORU_BUCKET.put(`${object.key}.metadata.json`, JSON.stringify(signedEvent))
-
-  // TODO Send `kind 1063` event to nostr relay(s)
-
-  return
 }
 
 /**
@@ -218,12 +181,7 @@
         }
       }
 
-      // Handle metadata without blocking the response.
-      workerContext.waitUntil(handleMetadada(
-        `https://${request.headers.get('host')}`,
-          object,
-          env
-        ))
+      await env.BANBOORU_BUCKET.put(`${params.hash}.metadata.json`, JSON.stringify(fileMetadataEvent));
 
       return new Response(null, { status: 204 }) // Success response with no content.
     } catch (error) {
